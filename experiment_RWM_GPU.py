import argparse
import time
import torch
from interfaces import MCMCSimulation_GPU
from algorithms import *
import numpy as np
from target_distributions import *
import matplotlib.pyplot as plt
import json
import tqdm
import os

def calculate_hybrid_rosenbrock_dim(n1, n2):
    """Calculate the dimension for HybridRosenbrock: 1 + n2 * (n1 - 1)"""
    return 1 + n2 * (n1 - 1)

def calculate_super_funnel_dim(J, K):
    """Calculate the dimension for SuperFunnel: J + J*K + 1 + K + 1 + 1"""
    return J + J * K + 1 + K + 1 + 1

def get_target_distribution(name, dim, use_torch=True, device=None, **kwargs):
    """Get target distribution with optional GPU acceleration."""
    
    # Set device if not provided
    if device is None and use_torch:
        device = torch.device('cuda' if torch.cuda.is_available() else 'cpu')
    
    if use_torch:
        # Use PyTorch-native implementations for GPU acceleration
        if name == "MultivariateNormal":
            return MultivariateNormalTorch(dim, device=device)
        elif name == "RoughCarpet":
            # Custom mode centers and weights for better separation
            mode_centers = kwargs.get('mode_centers', [-4.0, 0.0, 4.0]) 
            mode_weights = kwargs.get('mode_weights', [0.5, 0.3, 0.2])   
            return RoughCarpetDistributionTorch(dim, scaling=False, device=device, 
                                              mode_centers=mode_centers, mode_weights=mode_weights)
        elif name == "RoughCarpetScaled":
            # Custom mode centers and weights for better separation
            mode_centers = kwargs.get('mode_centers', [-4.0, 0.0, 4.0])
            mode_weights = kwargs.get('mode_weights', [0.5, 0.3, 0.2])   
            return RoughCarpetDistributionTorch(dim, scaling=True, device=device,
                                              mode_centers=mode_centers, mode_weights=mode_weights)
        elif name == "ThreeMixture":
            # Custom mode centers for better separation (4.0 units between adjacent modes)
            mode_centers = kwargs.get('mode_centers', [
                [-5.0] + [0.0] * (dim - 1),  # (-4, 0, ..., 0)
                [0.0] * dim,                  # (0, 0, ..., 0)
                [5.0] + [0.0] * (dim - 1)    # (4, 0, ..., 0)
            ])
            mode_weights = kwargs.get('mode_weights', [1/3, 1/3, 1/3])
            return ThreeMixtureDistributionTorch(dim, scaling=False, device=device,
                                               mode_centers=mode_centers, mode_weights=mode_weights)
        elif name == "ThreeMixtureScaled":
            # Custom mode centers for better separation (4.0 units between adjacent modes)
            mode_centers = kwargs.get('mode_centers', [
                [-5.0] + [0.0] * (dim - 1),  # (-4, 0, ..., 0)
                [0.0] * dim,                  # (0, 0, ..., 0)
                [5.0] + [0.0] * (dim - 1)    # (4, 0, ..., 0)
            ])
            mode_weights = kwargs.get('mode_weights', [1/3, 1/3, 1/3])  
            return ThreeMixtureDistributionTorch(dim, scaling=True, device=device,
                                               mode_centers=mode_centers, mode_weights=mode_weights)
        elif name == "Hypercube":
            return HypercubeTorch(dim, left_boundary=-1, right_boundary=1, device=device)
        elif name == "IIDGamma":
            return IIDGammaTorch(dim, shape=2, scale=3, device=device)
        elif name == "IIDBeta":
            return IIDBetaTorch(dim, alpha=2, beta=3, device=device)
        elif name == "FullRosenbrock":
            a_coeff = kwargs.get('a_coeff', 1.0/20.0)
            b_coeff = kwargs.get('b_coeff', 100.0/20.0)
            mu = kwargs.get('mu', 1.0)
            return FullRosenbrockTorch(dim, a_coeff=a_coeff, b_coeff=b_coeff, mu=mu, device=device)
        elif name == "EvenRosenbrock":
            a_coeff = kwargs.get('a_coeff', 1.0/20.0)
            b_coeff = kwargs.get('b_coeff', 100.0/20.0)
            mu = kwargs.get('mu', 1.0)
            return EvenRosenbrockTorch(dim, a_coeff=a_coeff, b_coeff=b_coeff, mu=mu, device=device)
        elif name == "HybridRosenbrock":
            n1 = kwargs.get('n1', 3)
            n2 = kwargs.get('n2', 5)
            a_coeff = kwargs.get('a_coeff', 1.0/20.0)
            b_coeff = kwargs.get('b_coeff', 100.0/20.0)
            mu = kwargs.get('mu', 1.0)
            # For HybridRosenbrock, dim is calculated from n1 and n2
            return HybridRosenbrockTorch(n1=n1, n2=n2, a_coeff=a_coeff, b_coeff=b_coeff, mu=mu, device=device)
        elif name == "NealFunnel":
            mu_v = kwargs.get('mu_v', 0.0)
            sigma_v_sq = kwargs.get('sigma_v_sq', 9.0)
            mu_z = kwargs.get('mu_z', 0.0)
            return NealFunnelTorch(dim, mu_v=mu_v, sigma_v_sq=sigma_v_sq, mu_z=mu_z, device=device)
        elif name == "SuperFunnel":
            # SuperFunnel requires synthetic data generation
            J = kwargs.get('J', 5)  # Number of groups
            K = kwargs.get('K', 3)  # Number of features
            n_per_group = kwargs.get('n_per_group', 20)  # Observations per group
            prior_hypermean_std = kwargs.get('prior_hypermean_std', 10.0)
            prior_tau_scale = kwargs.get('prior_tau_scale', 2.5)
            
            # Generate synthetic data for SuperFunnel on the correct device
            torch.manual_seed(42)  # For reproducible synthetic data
            X_data = []
            Y_data = []
            for j in range(J):
                # Generate random design matrix for group j
                X_j = torch.randn(n_per_group, K, device=device)
                # Generate synthetic binary outcomes
                # Use simple logistic model: logit(p) = 0.5 * sum(X_j, dim=1)
                logits = 0.5 * torch.sum(X_j, dim=1)
                probs = torch.sigmoid(logits)
                Y_j = torch.bernoulli(probs)
                X_data.append(X_j)
                Y_data.append(Y_j)
            
            return SuperFunnelTorch(J, K, X_data, Y_data, 
                                  prior_hypermean_std=prior_hypermean_std, 
                                  prior_tau_scale=prior_tau_scale, 
                                  device=device)
        else:
            raise ValueError("Unknown target distribution name")
    else:
        # Fall back to CPU versions
        if name == "MultivariateNormal":
            return MultivariateNormal(dim)
        elif name == "RoughCarpet":
            mode_centers = kwargs.get('mode_centers', [-4.0, 0.0, 4.0])  
            mode_weights = kwargs.get('mode_weights', [0.5, 0.3, 0.2])   
            return RoughCarpetDistribution(dim, scaling=False, mode_centers=mode_centers, mode_weights=mode_weights)
        elif name == "RoughCarpetScaled":
            mode_centers = kwargs.get('mode_centers', [-4.0, 0.0, 4.0])  
            mode_weights = kwargs.get('mode_weights', [0.5, 0.3, 0.2])   
            return RoughCarpetDistribution(dim, scaling=True, mode_centers=mode_centers, mode_weights=mode_weights)
        elif name == "ThreeMixture":
            # Custom mode centers for better separation (4.0 units between adjacent modes)
            mode_centers = kwargs.get('mode_centers', [
                [-5.0] + [0.0] * (dim - 1),  # (-4, 0, ..., 0)
                [0.0] * dim,                  # (0, 0, ..., 0)
                [5.0] + [0.0] * (dim - 1)    # (4, 0, ..., 0)
            ])
            mode_weights = kwargs.get('mode_weights', [1/3, 1/3, 1/3])  
            return ThreeMixtureDistribution(dim, scaling=False, mode_centers=mode_centers, mode_weights=mode_weights)
        elif name == "ThreeMixtureScaled":
            # Custom mode centers for better separation (4.0 units between adjacent modes)
            mode_centers = kwargs.get('mode_centers', [
                [-5.0] + [0.0] * (dim - 1),  # (-4, 0, ..., 0)
                [0.0] * dim,                  # (0, 0, ..., 0)
                [5.0] + [0.0] * (dim - 1)    # (4, 0, ..., 0)
            ])
            mode_weights = kwargs.get('mode_weights', [1/3, 1/3, 1/3])  
            return ThreeMixtureDistribution(dim, scaling=True, mode_centers=mode_centers, mode_weights=mode_weights)
        elif name == "Hypercube":
            return Hypercube(dim, left_boundary=-1, right_boundary=1)
        elif name == "IIDGamma":
            return IIDGamma(dim, shape=2, scale=3)
        elif name == "IIDBeta":
            return IIDBeta(dim, alpha=2, beta=3)
        elif name in ["FullRosenbrock", "EvenRosenbrock", "HybridRosenbrock", "NealFunnel", "SuperFunnel"]:
            raise ValueError(f"{name} distribution only available with PyTorch (use_torch=True)")
        else:
            raise ValueError("Unknown target distribution name")

def run_study(dim, target_name="MultivariateNormalTorch", num_iters=100000, var_max=3.5, seed=42, burn_in=1000, **kwargs):
    """Run many simulations with different variance values, then save and plot the progression of ESJD and acceptance rate."""
    
    # Set device explicitly
    if torch.cuda.is_available():
        device = torch.device('cuda')
        print(f"Using GPU: {torch.cuda.get_device_name()}")
    else:
        device = torch.device('cpu')
        print("CUDA not available. Running on CPU (performance will be limited).")
    
    # Handle special dimension calculations
    if target_name == "HybridRosenbrock":
        n1 = kwargs.get('n1', 3)
        n2 = kwargs.get('n2', 5)
        actual_dim = calculate_hybrid_rosenbrock_dim(n1, n2)
        print(f"\n{'='*60}")
        print(f"Target: {target_name}, n1={n1}, n2={n2}, Actual Dimension: {actual_dim}, Samples: {num_iters}, Burn-in: {burn_in}, Seed: {seed}")
        print(f"{'='*60}")
    elif target_name == "SuperFunnel":
        J = kwargs.get('J', 5)
        K = kwargs.get('K', 3)
        actual_dim = calculate_super_funnel_dim(J, K)
        print(f"\n{'='*60}")
        print(f"Target: {target_name}, J={J}, K={K}, Actual Dimension: {actual_dim}, Samples: {num_iters}, Burn-in: {burn_in}, Seed: {seed}")
        print(f"{'='*60}")
    else:
        actual_dim = dim
        print(f"\n{'='*60}")
        print(f"Target: {target_name}, Dimension: {dim}, Samples: {num_iters}, Burn-in: {burn_in}, Seed: {seed}")
        print(f"{'='*60}")
    
    target_distribution = get_target_distribution(target_name, dim, use_torch=True, device=device, **kwargs)
    var_value_range = np.linspace(0.01, var_max, 40)
    
    acceptance_rates = []
    expected_squared_jump_distances = []
    times = []
    
    print(f"\nRunning simulations with {len(var_value_range)} variance values...")
    
    total_start = time.time()
    
    # Use tqdm for progress bar
    for i, var in enumerate(tqdm.tqdm(var_value_range, desc="Running RWM with current variance =", unit="config")):
        proposal_variance = (var ** 2) / (actual_dim ** (1))
        iteration_start = time.time()
        
        simulation = MCMCSimulation_GPU(
            dim=actual_dim,
            sigma=proposal_variance,
            num_iterations=num_iters,
            algorithm=RandomWalkMH_GPU_Optimized,
            target_dist=target_distribution,
            symmetric=True,
            pre_allocate=True,
            seed=seed,
<<<<<<< HEAD
            burn_in=burn_in
=======
            burn_in=1000,
            device=device
>>>>>>> 4774c164
        )
        
        chain = simulation.generate_samples(progress_bar=False)
        
        iteration_time = time.time() - iteration_start
        times.append(iteration_time)
        
        acceptance_rates.append(simulation.acceptance_rate())
        expected_squared_jump_distances.append(simulation.expected_squared_jump_distance())
    
    total_time = time.time() - total_start
    
    max_esjd = max(expected_squared_jump_distances)
    max_esjd_index = np.argmax(expected_squared_jump_distances)
    max_acceptance_rate = acceptance_rates[max_esjd_index]
    max_variance_value = var_value_range[max_esjd_index]
    
    print(f"\nFinal Results:")
    print(f"   Total time: {total_time:.1f} seconds")
    print(f"   Average time per configuration: {np.mean(times):.1f} seconds")
    print(f"   Maximum ESJD: {max_esjd:.6f}")
    print(f"   Optimal acceptance rate: {max_acceptance_rate:.3f}")
    print(f"   Optimal variance value: {max_variance_value:.6f}")
    
    # Save results
    data = {
        'target_distribution': target_name,
        'dimension': actual_dim,
        'num_iterations': num_iters,
        'seed': seed,
        'total_time': total_time,
        'max_esjd': max_esjd,
        'max_acceptance_rate': max_acceptance_rate,
        'max_variance_value': max_variance_value,
        'expected_squared_jump_distances': expected_squared_jump_distances,
        'acceptance_rates': acceptance_rates,
        'var_value_range': var_value_range.tolist(),
        'times': times
    }
    
    filename = f"data/{target_name}_RWM_GPU_dim{actual_dim}_{num_iters}iters_seed{seed}.json"
    with open(filename, "w") as file:
        json.dump(data, file, indent=2)
    print(f"   Results saved to: {filename}")
    
    # Create traceplot using optimal variance
    print(f"\nGenerating traceplot with optimal variance ({max_variance_value:.6f})...")
    optimal_proposal_variance = (max_variance_value ** 2) / (actual_dim ** (1))
    
    # Run one more simulation with optimal variance to get chain for traceplot
    traceplot_simulation = MCMCSimulation_GPU(
        dim=actual_dim,
        sigma=optimal_proposal_variance,
        num_iterations=num_iters,
        algorithm=RandomWalkMH_GPU_Optimized,
        target_dist=target_distribution,
        symmetric=True,
        pre_allocate=True,
        seed=seed,
<<<<<<< HEAD
        burn_in=burn_in
=======
        burn_in=1000,
        device=device
>>>>>>> 4774c164
    )
    
    traceplot_chain = traceplot_simulation.generate_samples(progress_bar=False)
    
    # Create traceplot figure
    plt.figure(figsize=(12, 8))
    
    # Get chain data - use GPU tensor if available for efficiency
    if hasattr(traceplot_simulation.algorithm, 'get_chain_gpu'):
        chain_data = traceplot_simulation.algorithm.get_chain_gpu().cpu().numpy()
    else:
        chain_data = np.array(traceplot_simulation.algorithm.chain)
    
    # Apply burn-in (skip first 1000 samples for visualization)
    burn_in_samples = burn_in  # Use 10% or 1000, whichever is smaller
    if len(chain_data) > burn_in_samples:
        chain_data = chain_data[burn_in_samples:]
    
    # Determine number of dimensions to plot (max 3)
    num_dims_to_plot = min(3, actual_dim)
    
    if num_dims_to_plot == 1:
        # Single dimension plot
        plt.plot(chain_data[:, 0], alpha=0.7, linewidth=0.5, color='blue')
        plt.xlabel('Iteration')
        plt.ylabel('Value')
        plt.title(f'Traceplot - {target_name} (Dimension 1)\nOptimal variance: {max_variance_value:.6f}, Acceptance rate: {max_acceptance_rate:.3f}')
        plt.grid(True, alpha=0.3)
    else:
        # Multiple dimensions subplot
        for i in range(num_dims_to_plot):
            plt.subplot(num_dims_to_plot, 1, i + 1)
            plt.plot(chain_data[:, i], alpha=0.7, linewidth=0.5, color=f'C{i}')
            plt.ylabel(f'Dimension {i + 1}')
            plt.grid(True, alpha=0.3)
            
            if i == 0:
                plt.title(f'Traceplot - {target_name} (First {num_dims_to_plot} dimensions)\nOptimal variance: {max_variance_value:.6f}, Acceptance rate: {max_acceptance_rate:.3f}')
            if i == num_dims_to_plot - 1:
                plt.xlabel('Iteration')
    
    plt.tight_layout()
    
    # Ensure images directory exists
    os.makedirs("images", exist_ok=True)
    
    # Save traceplot
    output_filename = f"images/traceplot_{target_name}_RWM_GPU_dim{actual_dim}_{num_iters}iters_seed{seed}.png"
    plt.savefig(output_filename, dpi=300, bbox_inches='tight')
    plt.clf()
    plt.close()
    print(f"   Traceplot created and saved as '{output_filename}'")
    
    # Create 2D density visualization with MCMC trajectory overlay
    if actual_dim >= 2:
        print(f"Creating 2D density visualization with MCMC trajectory...")
        
        plt.figure(figsize=(10, 8))
        
        # Extract first two dimensions of the chain
        x_chain = chain_data[:, 0]
        y_chain = chain_data[:, 1]
        
        # Determine plot bounds based on chain data with very minimal padding
        x_min, x_max = np.min(x_chain), np.max(x_chain)
        y_min, y_max = np.min(y_chain), np.max(y_chain)
        x_range = x_max - x_min
        y_range = y_max - y_min
        padding = 0.02  # 2% padding
        
        x_plot_min = x_min - padding * x_range
        x_plot_max = x_max + padding * x_range
        y_plot_min = y_min - padding * y_range
        y_plot_max = y_max + padding * y_range
        
        # Create grid for density evaluation
        x_grid = np.linspace(x_plot_min, x_plot_max, 100)
        y_grid = np.linspace(y_plot_min, y_plot_max, 100)
        X, Y = np.meshgrid(x_grid, y_grid)
        
        # Evaluate target density on the grid
        Z = np.zeros_like(X)
        for i in range(X.shape[0]):
            for j in range(X.shape[1]):
                # Create a point with the first two dimensions from the grid
                # and remaining dimensions set to zero (or mean values)
                point = np.zeros(actual_dim)
                point[0] = X[i, j]
                point[1] = Y[i, j]
                
                # For higher dimensions, use the mean of the chain for other dimensions
                if actual_dim > 2:
                    point[2:] = np.mean(chain_data[:, 2:], axis=0)
                
                # Evaluate density - handle both PyTorch and numpy distributions
                try:
                    if hasattr(target_distribution, 'density'):
                        # Check if it's a PyTorch distribution that needs tensor input
                        if hasattr(target_distribution, 'device') or isinstance(target_distribution, torch.nn.Module):
                            point_tensor = torch.tensor(point, dtype=torch.float32, 
                                                      device=getattr(target_distribution, 'device', 'cpu'))
                            density_val = target_distribution.density(point_tensor)
                            Z[i, j] = density_val.item() if torch.is_tensor(density_val) else density_val
                        else:
                            # CPU/numpy distribution
                            Z[i, j] = target_distribution.density(point)
                    elif hasattr(target_distribution, 'log_density'):
                        # Convert log density to density
                        if hasattr(target_distribution, 'device') or isinstance(target_distribution, torch.nn.Module):
                            point_tensor = torch.tensor(point, dtype=torch.float32, 
                                                      device=getattr(target_distribution, 'device', 'cpu'))
                            log_dens = target_distribution.log_density(point_tensor)
                            Z[i, j] = torch.exp(log_dens).item()
                        else:
                            Z[i, j] = np.exp(target_distribution.log_density(point))
                    else:
                        # Fallback: assume uniform density
                        Z[i, j] = 1.0
                except Exception as e:
                    # If density evaluation fails, set to small positive value
                    Z[i, j] = 1e-10
        
        # Create contour plot of target density
        contour = plt.contourf(X, Y, Z, levels=20, cmap='Greys', alpha=0.7)
        plt.colorbar(contour, label='Target Density')
        
        # Add contour lines for better visualization
        plt.contour(X, Y, Z, levels=10, colors='white', alpha=0.3, linewidths=0.5)
        
        # Plot MCMC trajectory
        # Use 5% of total samples for trajectory visualization
        num_traj_points = int(0.05 * len(x_chain))
        if len(x_chain) > num_traj_points:
            indices = np.linspace(0, len(x_chain)-1, num_traj_points, dtype=int)
            x_traj = x_chain[indices]
            y_traj = y_chain[indices]
        else:
            x_traj = x_chain
            y_traj = y_chain
        
        # Plot trajectory as very thin line with smaller, less frequent dots
        # plt.plot(x_traj, y_traj, 'r-', alpha=0.4, linewidth=0.3, label='MCMC Trajectory')
        plt.scatter(x_traj[::max(1, len(x_traj)//200)], y_traj[::max(1, len(y_traj)//200)], 
                   c='red', s=3, alpha=0.6, zorder=5, label='MCMC Samples')
        
        plt.xlabel('Dimension 1')
        plt.ylabel('Dimension 2')
        plt.title(f'2D Target Density with MCMC Samples - {target_name}\n'
                 f'Optimal variance: {max_variance_value:.6f}, Acceptance rate: {max_acceptance_rate:.3f}')
        # plt.legend()
        plt.grid(True, alpha=0.3)
        
        # Save 2D visualization
        density_filename = f"images/density2D_{target_name}_RWM_GPU_dim{actual_dim}_{num_iters}iters_seed{seed}.png"
        plt.savefig(density_filename, dpi=300, bbox_inches='tight')
        plt.clf()
        plt.close()
        print(f"   2D density visualization created and saved as '{density_filename}'")

    return data

if __name__ == "__main__":
    parser = argparse.ArgumentParser(description="GPU-accelerated RWM simulations")
    parser.add_argument("--dim", type=int, default=20, help="Dimension of the target distribution")
    parser.add_argument("--target", type=str, default="MultivariateNormal", help="Target distribution")
    parser.add_argument("--num_iters", type=int, default=100000, help="Number of iterations")
    parser.add_argument("--var_max", type=float, default=3.5, help="Maximum variance value")
    parser.add_argument("--seed", type=int, default=42, help="Random seed for reproducibility")
    parser.add_argument("--burn_in", type=int, default=1000, help="Burn-in period")
    
    parser.add_argument("--hybrid_rosenbrock_n1", type=int, default=3, help="Block length parameter for HybridRosenbrock")
    parser.add_argument("--hybrid_rosenbrock_n2", type=int, default=5, help="Number of blocks/rows for HybridRosenbrock")
    
    # NealFunnel parameters
    parser.add_argument("--neal_funnel_mu_v", type=float, default=0.0, help="Mean of v variable for NealFunnel")
    parser.add_argument("--neal_funnel_sigma_v_sq", type=float, default=9.0, help="Variance of v variable for NealFunnel")
    parser.add_argument("--neal_funnel_mu_z", type=float, default=0.0, help="Mean of z variables for NealFunnel")
    
    # SuperFunnel parameters
    parser.add_argument("--super_funnel_J", type=int, default=5, help="Number of groups for SuperFunnel")
    parser.add_argument("--super_funnel_K", type=int, default=3, help="Number of features for SuperFunnel")
    parser.add_argument("--super_funnel_n_per_group", type=int, default=20, help="Observations per group for SuperFunnel")
    parser.add_argument("--super_funnel_prior_hypermean_std", type=float, default=10.0, help="Prior hypermean std for SuperFunnel")
    parser.add_argument("--super_funnel_prior_tau_scale", type=float, default=2.5, help="Prior tau scale for SuperFunnel")
    
    args = parser.parse_args()
    
    if torch.cuda.is_available():
        print(f" GPU detected: {torch.cuda.get_device_name()}")
        print(f"   CUDA version: {torch.version.cuda}")
        print(f"   GPU memory: {torch.cuda.get_device_properties(0).total_memory / 1e9:.1f} GB")
    else:
        print("⚠️  No GPU detected. Running on CPU (will be slower)")
    
    kwargs = {}
    if args.target == "HybridRosenbrock":
        kwargs['n1'] = args.hybrid_rosenbrock_n1
        kwargs['n2'] = args.hybrid_rosenbrock_n2
    elif args.target == "NealFunnel":
        kwargs['mu_v'] = args.neal_funnel_mu_v
        kwargs['sigma_v_sq'] = args.neal_funnel_sigma_v_sq
        kwargs['mu_z'] = args.neal_funnel_mu_z
    elif args.target == "SuperFunnel":
        kwargs['J'] = args.super_funnel_J
        kwargs['K'] = args.super_funnel_K
        kwargs['n_per_group'] = args.super_funnel_n_per_group
        kwargs['prior_hypermean_std'] = args.super_funnel_prior_hypermean_std
        kwargs['prior_tau_scale'] = args.super_funnel_prior_tau_scale
    
<<<<<<< HEAD
    results = run_study(args.dim, args.target, args.num_iters, args.var_max, args.seed, args.burn_in, **kwargs)

=======
    results = run_study(args.dim, args.target, args.num_iters, args.var_max, args.seed, **kwargs)
>>>>>>> 4774c164
    print(f"Finished running experiment.") <|MERGE_RESOLUTION|>--- conflicted
+++ resolved
@@ -217,12 +217,8 @@
             symmetric=True,
             pre_allocate=True,
             seed=seed,
-<<<<<<< HEAD
-            burn_in=burn_in
-=======
-            burn_in=1000,
+            burn_in=burn_in,
             device=device
->>>>>>> 4774c164
         )
         
         chain = simulation.generate_samples(progress_bar=False)
@@ -282,12 +278,9 @@
         symmetric=True,
         pre_allocate=True,
         seed=seed,
-<<<<<<< HEAD
         burn_in=burn_in
-=======
         burn_in=1000,
         device=device
->>>>>>> 4774c164
     )
     
     traceplot_chain = traceplot_simulation.generate_samples(progress_bar=False)
@@ -497,10 +490,6 @@
         kwargs['prior_hypermean_std'] = args.super_funnel_prior_hypermean_std
         kwargs['prior_tau_scale'] = args.super_funnel_prior_tau_scale
     
-<<<<<<< HEAD
     results = run_study(args.dim, args.target, args.num_iters, args.var_max, args.seed, args.burn_in, **kwargs)
 
-=======
-    results = run_study(args.dim, args.target, args.num_iters, args.var_max, args.seed, **kwargs)
->>>>>>> 4774c164
     print(f"Finished running experiment.") 